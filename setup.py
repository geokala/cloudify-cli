########
# Copyright (c) 2013 GigaSpaces Technologies Ltd. All rights reserved
#
# Licensed under the Apache License, Version 2.0 (the "License");
# you may not use this file except in compliance with the License.
# You may obtain a copy of the License at
#
#        http://www.apache.org/licenses/LICENSE-2.0
#
# Unless required by applicable law or agreed to in writing, software
# distributed under the License is distributed on an "AS IS" BASIS,
#    * WITHOUT WARRANTIES OR CONDITIONS OF ANY KIND, either express or implied.
#    * See the License for the specific language governing permissions and
#    * limitations under the License.

from setuptools import setup


setup(
    name='cloudify',
    version='3.2a8',
    author='Gigaspaces',
    author_email='cosmo-admin@gigaspaces.com',
    packages=['cloudify_cli',
              'cloudify_cli.commands',
              'cloudify_cli.bootstrap',
              'cloudify_cli.bootstrap.resources',
              'cloudify_cli.config'],
    package_data={
        'cloudify_cli': [
            'VERSION',
            'resources/config.yaml',
            'bootstrap/resources/install_plugins.sh.template'
        ],
    },
    license='LICENSE',
    description='Cloudify CLI',
    entry_points={
        'console_scripts': [
            'cfy = cloudify_cli.cli:main',
            'activate_cfy_bash_completion = cloudify_cli.activate_bash_completion:main'  # NOQA
        ]
    },
    install_requires=[
        'cloudify-plugins-common==3.2a8',
        'cloudify-rest-client==3.2a8',
        'cloudify-dsl-parser==3.2a8',
        'cloudify-script-plugin==1.2a8',
        'pyyaml==3.10',
        'argcomplete==0.7.1',
        'fabric==1.8.3',
        'PrettyTable>=0.7,<0.8',
<<<<<<< HEAD
        'ansicolors==1.0.2',
        'jinja2==2.7.2',
        'itsdangerous==0.24',
=======
        'jinja2==2.7.2'
>>>>>>> f49bc670
    ]
)<|MERGE_RESOLUTION|>--- conflicted
+++ resolved
@@ -50,12 +50,8 @@
         'argcomplete==0.7.1',
         'fabric==1.8.3',
         'PrettyTable>=0.7,<0.8',
-<<<<<<< HEAD
         'ansicolors==1.0.2',
         'jinja2==2.7.2',
         'itsdangerous==0.24',
-=======
-        'jinja2==2.7.2'
->>>>>>> f49bc670
     ]
 )