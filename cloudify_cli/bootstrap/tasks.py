--- conflicted
+++ resolved
@@ -19,7 +19,6 @@
 import urllib2
 import json
 from time import sleep, time
-from StringIO import StringIO
 
 import fabric
 import fabric.api
@@ -395,21 +394,20 @@
 
 
 def _start_rest_service(docker_exec_command, private_ip):
-    cloudify_configuration = ctx.node.properties['cloudify']
-    is_cfy_secured = cloudify_configuration.get('secured', 'False')
-
     lgr.debug('starting rest-service container')
+    security_config = ctx.node.properties['cloudify'].get('security', {})
+    security_config_path = _handle_security_configuration(security_config)
     rest_service_opts = '--hostname="restservice" '\
                         '--add-host=rabbitmq:{0} '\
                         '--add-host=elasticsearch:{0} '\
                         '--add-host=fileserver:{0} ' \
                         '--add-host=hostingvm:{0} ' \
-                        '-e="IS_CFY_SECURED={1}" ' \
+                        '-e="MANAGER_REST_SECURITY_CONFIG_PATH={1}" ' \
                         '--publish=8100:8100 ' \
                         '--restart="always" ' \
                         '--volumes-from fileserver ' \
                         'cloudify_restservice' \
-                        .format(private_ip, is_cfy_secured)
+                        .format(private_ip, security_config_path)
     _run_docker_container(docker_exec_command, rest_service_opts,
                           'restservice', detached=True, attempts_on_corrupt=5)
 
@@ -584,54 +582,8 @@
         lgr.error(err)
         raise NonRecoverableError(err)
 
-<<<<<<< HEAD
     # copy agent key to host VM. This file, along with all files on the
     # host VMs home-dir will be stored in the mgmt_worker_data container
-=======
-    security_config = ctx.node.properties['cloudify'].get('security', {})
-    security_config_path = _handle_security_configuration(security_config)
-
-    cfy_management_options = ('-t '
-                              '--volumes-from data '
-                              '-p 80:80 '
-                              '-p 5555:5555 '
-                              '-p 5672:5672 '
-                              '-p 53229:53229 '
-                              '-p 8100:8100 '
-                              '-p 9200:9200 '
-                              '-p 8086:8086 '
-                              '-e MANAGEMENT_IP={0} '
-                              '-e MANAGER_REST_SECURITY_CONFIG_PATH={1} '
-                              '--restart=always '
-                              '-d '
-                              'cloudify '
-                              '/sbin/my_init'
-                              .format(manager_private_ip or
-                                      ctx.instance.host_ip,
-                                      security_config_path))
-
-    agent_packages = cloudify_packages.get('agents')
-    if agent_packages:
-        # compose agent installation command.
-        data_container_work_dir = '/tmp/work_dir'
-        agents_dest_dir = '/opt/manager/resources/packages'
-        agent_packages_install_cmd = \
-            _get_install_agent_pkgs_cmd(agent_packages,
-                                        data_container_work_dir,
-                                        agents_dest_dir)
-        agent_pkgs_mount_options = '-v {0} -w {1} ' \
-                                   .format(agents_dest_dir,
-                                           data_container_work_dir)
-    else:
-        lgr.info('no agent packages were provided')
-        agent_packages_install_cmd = 'echo no agent packages provided'
-        agent_pkgs_mount_options = ''
-
-    # command to copy host VM home dir files into the data container's home.
-    backup_vm_files_cmd, home_dir_mount_path = _get_backup_files_cmd()
-    # copy agent to host VM. the data container will mount the host VM's
-    # home-dir so that all files will be backed up inside the data container.
->>>>>>> beb9de3a
     agent_remote_key_path = _copy_agent_key(agent_local_key_path,
                                             agent_remote_key_path)
     lgr.info('starting cloudify management services')
@@ -766,11 +718,7 @@
         :param port: port used by the rest service.
         :return: True of False
     """
-<<<<<<< HEAD
     status_url = 'http://{0}:{1}/status'.format(ip, port)
-=======
-    validation_url = 'http://{0}:{1}/version'.format(ip, port)
->>>>>>> beb9de3a
 
     end = time() + timeout
 
