--- conflicted
+++ resolved
@@ -544,6 +544,7 @@
         'Whether the workflow should execute even if there is an ongoing'
         ' execution for the provided deployment')
     _add_management_ip_optional_argument_to_parser(parser_deployments_execute)
+    _add_include_logs_argument_to_parser(parser_deployments_execute)
     _set_handler_for_command(parser_deployments_execute,
                              _execute_deployment_workflow)
 
@@ -1432,11 +1433,8 @@
     deployment_id = args.deployment_id
     timeout = args.timeout
     force = args.force
-<<<<<<< HEAD
-=======
     allow_custom_parameters = args.allow_custom_parameters
     include_logs = args.include_logs
->>>>>>> 4c344bad
 
     try:
         # load parameters JSON or use an empty parameters dict
@@ -1457,19 +1455,6 @@
                      "--execution-id {0}' for retrieving the "\
                      "execution's events/logs"
     try:
-<<<<<<< HEAD
-        execution_id, error = client.execute_deployment(
-            deployment_id,
-            operation,
-            events_logger,
-            timeout=timeout,
-            force=force)
-        if error is None:
-            lgr.info("Finished executing workflow '{0}' on deployment"
-                     "'{1}'".format(operation, deployment_id))
-            lgr.info(events_message.format(execution_id))
-        else:
-=======
         client = _get_rest_client(management_ip)
         try:
             execution = client.deployments.execute(
@@ -1508,7 +1493,6 @@
                                        include_logs=include_logs,
                                        timeout=timeout)
         if execution.error:
->>>>>>> 4c344bad
             lgr.info("Execution of workflow '{0}' for deployment "
                      "'{1}' failed. [error={2}]".format(workflow,
                                                         deployment_id,
